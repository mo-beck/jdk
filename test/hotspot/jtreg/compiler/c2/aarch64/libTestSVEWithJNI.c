--- conflicted
+++ resolved
@@ -23,11 +23,7 @@
 *
 */
 
-<<<<<<< HEAD
-#if defined(__aarch64__) && defined(LINUX)
-=======
 #if defined(__aarch64__) && defined (__linux__)
->>>>>>> 3455fa9b
 
 #include <jni.h>
 #include <pthread.h>

--- conflicted
+++ resolved
@@ -118,19 +118,11 @@
     _page_sizes[1] = 0; // sentinel
   }
 
-<<<<<<< HEAD
-  static char*  pd_reserve_memory(size_t bytes);
+  static char*  pd_reserve_memory(size_t bytes, bool executable = false);
 
   static char*  pd_attempt_reserve_memory_at(char* addr, size_t bytes);
   static char*  pd_attempt_reserve_memory_at(char* addr, size_t bytes, int file_desc);
 
-=======
-  static char*  pd_reserve_memory(size_t bytes, char* addr = 0,
-                                  size_t alignment_hint = 0,
-                                  bool executable = false);
-  static char*  pd_attempt_reserve_memory_at(size_t bytes, char* addr);
-  static char*  pd_attempt_reserve_memory_at(size_t bytes, char* addr, int file_desc);
->>>>>>> 8ab282dc
   static bool   pd_commit_memory(char* addr, size_t bytes, bool executable);
   static bool   pd_commit_memory(char* addr, size_t size, size_t alignment_hint,
                                  bool executable);
@@ -324,7 +316,6 @@
                                                   const size_t size);
 
   static int    vm_allocation_granularity();
-<<<<<<< HEAD
 
   // Reserves virtual memory.
   // alignment_hint - currently only used by AIX
@@ -332,16 +323,9 @@
 
   // Reserves virtual memory.
   // if file_desc != -1, also attaches the memory to the file.
-  static char*  reserve_memory_with_fd(size_t bytes, int file_desc);
+  static char*  reserve_memory_with_fd(size_t bytes, int file_desc, bool executable = false);
 
   // Reserves virtual memory that starts at an address that is aligned to 'alignment'.
-=======
-  static char*  reserve_memory(size_t bytes, char* addr = 0,
-                               size_t alignment_hint = 0, int file_desc = -1,
-                               bool executable = false);
-  static char*  reserve_memory(size_t bytes, char* addr,
-                               size_t alignment_hint, MEMFLAGS flags);
->>>>>>> 8ab282dc
   static char*  reserve_memory_aligned(size_t size, size_t alignment, int file_desc = -1);
 
   // Attempts to reserve the virtual memory at [addr, addr + bytes).
